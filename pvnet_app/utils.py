from datetime import timezone, datetime
import fsspec.asyn
import yaml
import os
import copy
import xarray as xr
import numpy as np
import pandas as pd
from sqlalchemy.orm import Session
import logging

from nowcasting_datamodel.models import (
    ForecastSQL,
    ForecastValue,
)
from nowcasting_datamodel.read.read import (
    get_latest_input_data_last_updated,
    get_location,
)
from nowcasting_datamodel.read.read_models import get_model
<<<<<<< HEAD
=======

>>>>>>> 78140c7c


from pvnet_app.consts import sat_path, nwp_ukv_path, nwp_ecmwf_path


logger = logging.getLogger(__name__)



def worker_init_fn(worker_id):
    """
    Clear reference to the loop and thread.
    This is a nasty hack that was suggested but NOT recommended by the lead fsspec developer!
    This appears necessary otherwise gcsfs hangs when used after forking multiple worker processes.
    Only required for fsspec >= 0.9.0
    See:
    - https://github.com/fsspec/gcsfs/issues/379#issuecomment-839929801
    - https://github.com/fsspec/filesystem_spec/pull/963#issuecomment-1131709948
    TODO: Try deleting this two lines to make sure this is still relevant.
    """
    fsspec.asyn.iothread[0] = None
    fsspec.asyn.loop[0] = None

    
def load_yaml_config(path):
    """Load config file from path"""
    with open(path) as file:
        config = yaml.load(file, Loader=yaml.FullLoader)
    return config


def save_yaml_config(config, path):
    """Save config file to path"""
    with open(path, 'w') as file:
        yaml.dump(config, file, default_flow_style=False)


def populate_data_config_sources(input_path, output_path):
    """Resave the data config and replace the source filepaths

    Args:
        input_path: Path to input datapipes configuration file
        output_path: Location to save the output configuration file
    """
    config = load_yaml_config(input_path)
        
    production_paths = {
        "gsp": os.environ["DB_URL"],
        "nwp": {"ukv": nwp_ukv_path, "ecmwf": nwp_ecmwf_path},
        "satellite": sat_path,
        # TODO: include hrvsatellite
    }        
    
    # Replace data sources
    for source in ["gsp", "satellite", "hrvsatellite"]:
        if source in config["input_data"] :
            if config["input_data"][source][f"{source}_zarr_path"]!="":
                assert source in production_paths, f"Missing production path: {source}"
                config["input_data"][source][f"{source}_zarr_path"] = production_paths[source]
        
    # NWP is nested so much be treated separately
    if "nwp" in config["input_data"]:
        nwp_config = config["input_data"]["nwp"]
        for nwp_source in nwp_config.keys():
            if nwp_config[nwp_source][f"nwp_zarr_path"]!="":
                assert "nwp" in production_paths, f"Missing production path: nwp"
                assert nwp_source in production_paths["nwp"], f"Missing NWP path: {nwp_source}"
                nwp_config[nwp_source][f"nwp_zarr_path"] = production_paths["nwp"][nwp_source]

    # We do not need to set PV path right now. This currently done through datapipes
    # TODO - Move the PV path to here
    
    save_yaml_config(config, output_path)
        
    
def find_min_satellite_delay_config(config_paths):
    """Find the config with the minimum satallite delay across from list of config paths"""
    # Load all the configs
    configs = [load_yaml_config(config_path) for config_path in config_paths]
    
    min_sat_delay = np.inf
    
    for config in configs:

        min_sat_delay = min(
            min_sat_delay,
            config["input_data"]["satellite"]["live_delay_minutes"]
        )
        
    config = configs[0] 
    config["input_data"]["satellite"]["live_delay_minutes"] = min_sat_delay
    return config

        
def preds_to_dataarray(preds, model, valid_times, gsp_ids):
    """Put numpy array of predictions into a dataarray"""
    
    if model.use_quantile_regression:
        output_labels = model.output_quantiles
        output_labels = [f"forecast_mw_plevel_{int(q*100):02}" for q in model.output_quantiles]
        output_labels[output_labels.index("forecast_mw_plevel_50")] = "forecast_mw"
    else:
        output_labels = ["forecast_mw"]
        preds = preds[..., np.newaxis]

    da = xr.DataArray(
        data=preds,
        dims=["gsp_id", "target_datetime_utc", "output_label"],
        coords=dict(
            gsp_id=gsp_ids,
            target_datetime_utc=valid_times,
            output_label=output_labels,
        ),
    )
    return da
        
        
def convert_dataarray_to_forecasts(
    forecast_values_dataarray: xr.DataArray, session: Session, model_name: str, version: str
) -> list[ForecastSQL]:
    """
    Make a ForecastSQL object from a DataArray.

    Args:
        forecast_values_dataarray: Dataarray of forecasted values. Must have `target_datetime_utc`
            `gsp_id`, and `output_label` coords. The `output_label` coords must have `"forecast_mw"`
            as an element.
        session: database session
        model_name: the name of the model
        version: the version of the model
    Return:
        List of ForecastSQL objects
    """
    logger.debug("Converting DataArray to list of ForecastSQL")

    assert "target_datetime_utc" in forecast_values_dataarray.coords
    assert "gsp_id" in forecast_values_dataarray.coords
    assert "forecast_mw" in forecast_values_dataarray.output_label

    # get last input data
    input_data_last_updated = get_latest_input_data_last_updated(session=session)

    # get model name
    model = get_model(name=model_name, version=version, session=session)

    forecasts = []

    for gsp_id in forecast_values_dataarray.gsp_id.values:
        gsp_id = int(gsp_id)
        # make forecast values
        forecast_values = []

        # get location
        location = get_location(session=session, gsp_id=gsp_id)

        gsp_forecast_values_da = forecast_values_dataarray.sel(gsp_id=gsp_id)

        for target_time in pd.to_datetime(gsp_forecast_values_da.target_datetime_utc.values):
            # add timezone
            target_time_utc = target_time.replace(tzinfo=timezone.utc)
            this_da = gsp_forecast_values_da.sel(target_datetime_utc=target_time)

            forecast_value_sql = ForecastValue(
                target_time=target_time_utc,
                expected_power_generation_megawatts=(
                    this_da.sel(output_label="forecast_mw").item()
                ),
            ).to_orm()

            forecast_value_sql.adjust_mw = 0.0

            properties = {}

            if "forecast_mw_plevel_10" in gsp_forecast_values_da.output_label:
                val = this_da.sel(output_label="forecast_mw_plevel_10").item()
                # `val` can be NaN if PVNet has probabilistic outputs and PVNet_summation doesn't,
                # or if PVNet_summation has probabilistic outputs and PVNet doesn't.
                # Do not log the value if NaN
                if not np.isnan(val):
                    properties["10"] = val

            if "forecast_mw_plevel_90" in gsp_forecast_values_da.output_label:
                val = this_da.sel(output_label="forecast_mw_plevel_90").item()

                if not np.isnan(val):
                    properties["90"] = val
                    
            if len(properties)>0:
                forecast_value_sql.properties = properties

            forecast_values.append(forecast_value_sql)

        # make forecast object
        forecast = ForecastSQL(
            model=model,
            forecast_creation_time=datetime.now(tz=timezone.utc),
            location=location,
            input_data_last_updated=input_data_last_updated,
            forecast_values=forecast_values,
            historic=False,
        )

        forecasts.append(forecast)

    return forecasts



    <|MERGE_RESOLUTION|>--- conflicted
+++ resolved
@@ -18,10 +18,6 @@
     get_location,
 )
 from nowcasting_datamodel.read.read_models import get_model
-<<<<<<< HEAD
-=======
-
->>>>>>> 78140c7c
 
 
 from pvnet_app.consts import sat_path, nwp_ukv_path, nwp_ecmwf_path

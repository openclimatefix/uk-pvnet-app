import torch
<<<<<<< HEAD
import pandas as pd

=======
>>>>>>> 5f0f627d
from pvnet.models.base_model import BaseModel as PVNetBaseModel
from pvnet_summation.models.base_model import BaseModel as SummationBaseModel

from pvnet_app.forecaster import Forecaster
from pvnet_app.model_configs.pydantic_models import get_all_models


def test_model_loading():
    """Test that all configured models can be loaded correctly."""

    models = get_all_models(get_critical_only=False)
    device = torch.device("cpu")

    for model_config in models:
        # Extract model info
<<<<<<< HEAD
        pvnet_repo = model_config.pvnet.repo
        pvnet_commit = model_config.pvnet.commit
        summation_repo = model_config.summation.repo if model_config.summation else None
        summation_commit = model_config.summation.commit if model_config.summation else None
        
        forecaster = Forecaster(
            model_config=model_config,
            data_config_path="dummy.yaml",
            t0=pd.Timestamp.now(),
            gsp_ids=[*range(10)],
            device=device,
            gsp_capacities=None,
            national_capacity=1,
        )

        # Load models via Forecaster
        pvnet_model, summation_model = forecaster.load_model(
            pvnet_repo=pvnet_repo,
            pvnet_commit=pvnet_commit,
            summation_repo=summation_repo,
            summation_commit=summation_commit,
=======
        model_name = model_config.pvnet.repo
        model_version = model_config.pvnet.commit
        summation_name = model_config.summation.repo if model_config.summation else None
        summation_version = model_config.summation.commit if model_config.summation else None

        # Load models via Forecaster
        pvnet_model, summation_model = Forecaster.load_model(
            model_name=model_name,
            model_version=model_version,
            summation_name=summation_name,
            summation_version=summation_version,
>>>>>>> 5f0f627d
            device=device,
        )

        # Verify models loaded correctly
        assert isinstance(pvnet_model, PVNetBaseModel)

        # Verify summation model if configured
        if summation_repo is not None:
            assert isinstance(summation_model, SummationBaseModel)
        else:
            assert summation_model is None<|MERGE_RESOLUTION|>--- conflicted
+++ resolved
@@ -1,9 +1,6 @@
 import torch
-<<<<<<< HEAD
 import pandas as pd
 
-=======
->>>>>>> 5f0f627d
 from pvnet.models.base_model import BaseModel as PVNetBaseModel
 from pvnet_summation.models.base_model import BaseModel as SummationBaseModel
 
@@ -19,7 +16,6 @@
 
     for model_config in models:
         # Extract model info
-<<<<<<< HEAD
         pvnet_repo = model_config.pvnet.repo
         pvnet_commit = model_config.pvnet.commit
         summation_repo = model_config.summation.repo if model_config.summation else None
@@ -41,19 +37,6 @@
             pvnet_commit=pvnet_commit,
             summation_repo=summation_repo,
             summation_commit=summation_commit,
-=======
-        model_name = model_config.pvnet.repo
-        model_version = model_config.pvnet.commit
-        summation_name = model_config.summation.repo if model_config.summation else None
-        summation_version = model_config.summation.commit if model_config.summation else None
-
-        # Load models via Forecaster
-        pvnet_model, summation_model = Forecaster.load_model(
-            model_name=model_name,
-            model_version=model_version,
-            summation_name=summation_name,
-            summation_version=summation_version,
->>>>>>> 5f0f627d
             device=device,
         )
 

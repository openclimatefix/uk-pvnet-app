"""Test the app using the legacy dataloader - ocf_datapipes"""

import os
import tempfile

import zarr
from nowcasting_datamodel.models.forecast import (
    ForecastSQL,
    ForecastValueLatestSQL,
    ForecastValueSevenDaysSQL,
    ForecastValueSQL,
)

from pvnet_app.model_configs.pydantic_models import get_all_models



def test_app_ecwmf_only(test_t0, db_session, nwp_ecmwf_data, db_url):
    """Test the app for the case running model just on ecmwf"""

    with tempfile.TemporaryDirectory() as tmpdirname:

        os.chdir(tmpdirname)

        os.environ["DB_URL"] = db_url

        temp_nwp_path = "temp_nwp_ecmwf.zarr"
        os.environ["NWP_ECMWF_ZARR_PATH"] = temp_nwp_path
        nwp_ecmwf_data.to_zarr(temp_nwp_path)

        # There is no satellite or ukv data available at the environ path
        os.environ["SATELLITE_ZARR_PATH"] = "nonexistent_sat.zarr.zip"
        os.environ["NWP_UKV_ZARR_PATH"] = "nonexistent_nwp.zarr.zip"

        os.environ["RUN_EXTRA_MODELS"] = "False"
        os.environ["SAVE_GSP_SUM"] = "True"
        os.environ["DAY_AHEAD_MODEL"] = "False"
        os.environ["USE_OCF_DATA_SAMPLER"] = "False"
        os.environ["USE_ECMWF_ONLY"] = "True"
        os.environ["FORECAST_VALIDATE_ZIG_ZAG_ERROR"] = "100000"
        os.environ["FORECAST_VALIDATION_SUN_ELEVATION_LOWER_LIMIT"] = "90"

        # Run prediction
        # Thes import needs to come after the environ vars have been set
        from pvnet_app.app import app

        app(t0=test_t0, gsp_ids=list(range(1, 318)), num_workers=2)

    # Only the models which don't use satellite will be run in this case
    # The models below are the only ones which should have been run
    all_models = get_all_models(get_ecmwf_only=True, use_ocf_data_sampler=False)
<<<<<<< HEAD

    assert len(all_models)==1
=======
>>>>>>> 9ed1ab81

    # Check correct number of forecasts have been made
    # (317 GSPs + 1 National + maybe GSP-sum) = 318 or 319 forecasts
    # Forecast made with multiple models
    expected_forecast_results = 0
    for model_config in all_models:
        expected_forecast_results += 318 + model_config.save_gsp_sum

    forecasts = db_session.query(ForecastSQL).all()
    # Doubled for historic and forecast
    assert len(forecasts) == expected_forecast_results * 2

    # Check probabilistic added
    assert "90" in forecasts[0].forecast_values[0].properties
    assert "10" in forecasts[0].forecast_values[0].properties

    # 318 GSPs * 16 time steps in forecast
    assert len(db_session.query(ForecastValueSQL).all()) == expected_forecast_results * 16
    assert len(db_session.query(ForecastValueLatestSQL).all()) == expected_forecast_results * 16

    expected_forecast_results = 0
    for model_config in all_models:
        # National
        expected_forecast_results += 1
        # GSP
        expected_forecast_results += 317 * model_config.save_gsp_to_recent
        expected_forecast_results += model_config.save_gsp_sum  # optional Sum of GSPs

    assert len(db_session.query(ForecastValueSevenDaysSQL).all()) == expected_forecast_results * 16



def test_app(test_t0, db_session, nwp_ukv_data, nwp_ecmwf_data, sat_5_data, db_url):
    """Test the app running the day ahead model"""

    with tempfile.TemporaryDirectory() as tmpdirname:
        os.chdir(tmpdirname)

        os.environ["DB_URL"] = db_url

        os.environ["NWP_UKV_ZARR_PATH"] = temp_nwp_path = "temp_nwp_ukv.zarr"
        nwp_ukv_data.to_zarr(temp_nwp_path)

        os.environ["NWP_ECMWF_ZARR_PATH"] = temp_nwp_path = "temp_nwp_ecmwf.zarr"
        nwp_ecmwf_data.to_zarr(temp_nwp_path)

        os.environ["SATELLITE_ZARR_PATH"] = temp_sat_path = "temp_sat.zarr.zip"
        with zarr.storage.ZipStore(temp_sat_path, mode="x") as store:
            sat_5_data.to_zarr(store)

        os.environ["DAY_AHEAD_MODEL"] = "False"
        os.environ["RUN_EXTRA_MODELS"] = "False"
        os.environ["USE_OCF_DATA_SAMPLER"] = "False"
        os.environ["USE_ECMWF_ONLY"] = "False"
        os.environ["FORECAST_VALIDATE_ZIG_ZAG_ERROR"] = "100000"
        os.environ["FORECAST_VALIDATION_SUN_ELEVATION_LOWER_LIMIT"] = "90"

        # Run prediction
        # Thes import needs to come after the environ vars have been set
        from pvnet_app.app import app

        app(t0=test_t0, gsp_ids=list(range(1, 318)), num_workers=2)

    all_models = get_all_models(use_ocf_data_sampler=False)

    # Check correct number of forecasts have been made
    # (317 GSPs + 1 National + maybe GSP-sum) = 318 or 319 forecasts
    # Forecast made with multiple models
    expected_forecast_results = 0
    for model_config in all_models:
        expected_forecast_results += 318 + model_config.save_gsp_sum

    forecasts = db_session.query(ForecastSQL).all()
    # Doubled for historic and forecast
    assert len(forecasts) == expected_forecast_results * 2

    # Check probabilistic added
    assert "90" in forecasts[0].forecast_values[0].properties
    assert "10" in forecasts[0].forecast_values[0].properties

    # 72 time steps in forecast
    expected_forecast_timesteps = 16

    assert (
        len(db_session.query(ForecastValueSQL).all())
        == expected_forecast_results * expected_forecast_timesteps
    )
    assert (
        len(db_session.query(ForecastValueLatestSQL).all())
        == expected_forecast_results * expected_forecast_timesteps
    )
    assert (
        len(db_session.query(ForecastValueSevenDaysSQL).all())
        == expected_forecast_results * expected_forecast_timesteps
    )


def test_app_day_ahead_model(test_t0, db_session, nwp_ukv_data, nwp_ecmwf_data, sat_5_data, db_url):
    """Test the app running the day ahead model"""

    with tempfile.TemporaryDirectory() as tmpdirname:

        os.chdir(tmpdirname)

        os.environ["DB_URL"] = db_url

        os.environ["NWP_UKV_ZARR_PATH"] = temp_nwp_path = "temp_nwp_ukv.zarr"
        nwp_ukv_data.to_zarr(temp_nwp_path)

        os.environ["NWP_ECMWF_ZARR_PATH"] = temp_nwp_path = "temp_nwp_ecmwf.zarr"
        nwp_ecmwf_data.to_zarr(temp_nwp_path)

        os.environ["SATELLITE_ZARR_PATH"] = temp_sat_path = "temp_sat.zarr.zip"
        with zarr.storage.ZipStore(temp_sat_path, mode="x") as store:
            sat_5_data.to_zarr(store)

        os.environ["DAY_AHEAD_MODEL"] = "True"
        os.environ["RUN_EXTRA_MODELS"] = "False"
        os.environ["USE_OCF_DATA_SAMPLER"] = "False"
        os.environ["FORECAST_VALIDATE_ZIG_ZAG_ERROR"] = "100000"
        os.environ["FORECAST_VALIDATION_SUN_ELEVATION_LOWER_LIMIT"] = "90"

        # Run prediction
        # Thes import needs to come after the environ vars have been set
        from pvnet_app.app import app

        app(t0=test_t0, gsp_ids=list(range(1, 318)), num_workers=2)

    all_models = get_all_models(get_day_ahead_only=True, use_ocf_data_sampler=False)

    # Check correct number of forecasts have been made
    # (317 GSPs + 1 National + maybe GSP-sum) = 318 or 319 forecasts
    # Forecast made with multiple models
    expected_forecast_results = 0
    for model_config in all_models:
        expected_forecast_results += 318 + model_config.save_gsp_sum

    forecasts = db_session.query(ForecastSQL).all()
    # Doubled for historic and forecast
    assert len(forecasts) == expected_forecast_results * 2

    # Check probabilistic added
    assert "90" in forecasts[0].forecast_values[0].properties
    assert "10" in forecasts[0].forecast_values[0].properties

    # 72 time steps in forecast
    expected_forecast_timesteps = 72

    assert (
        len(db_session.query(ForecastValueSQL).all())
        == expected_forecast_results * expected_forecast_timesteps
    )
    assert (
        len(db_session.query(ForecastValueLatestSQL).all())
        == expected_forecast_results * expected_forecast_timesteps
    )
    assert (
        len(db_session.query(ForecastValueSevenDaysSQL).all())
        == expected_forecast_results * expected_forecast_timesteps
    )<|MERGE_RESOLUTION|>--- conflicted
+++ resolved
@@ -24,8 +24,7 @@
 
         os.environ["DB_URL"] = db_url
 
-        temp_nwp_path = "temp_nwp_ecmwf.zarr"
-        os.environ["NWP_ECMWF_ZARR_PATH"] = temp_nwp_path
+        os.environ["NWP_ECMWF_ZARR_PATH"] = temp_nwp_path = "temp_nwp_ecmwf.zarr"
         nwp_ecmwf_data.to_zarr(temp_nwp_path)
 
         # There is no satellite or ukv data available at the environ path
@@ -49,11 +48,6 @@
     # Only the models which don't use satellite will be run in this case
     # The models below are the only ones which should have been run
     all_models = get_all_models(get_ecmwf_only=True, use_ocf_data_sampler=False)
-<<<<<<< HEAD
-
-    assert len(all_models)==1
-=======
->>>>>>> 9ed1ab81
 
     # Check correct number of forecasts have been made
     # (317 GSPs + 1 National + maybe GSP-sum) = 318 or 319 forecasts

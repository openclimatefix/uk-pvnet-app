--- conflicted
+++ resolved
@@ -232,10 +232,10 @@
         
         if "ecmwf" in required_providers:
 
-<<<<<<< HEAD
             ecmwf_downloader = ECMWFDownloader(
                 source_path=ecmwf_source_path, 
-                nwp_variables=get_nwp_channels(provider="ecmwf", nwp_config=common_all_config)
+                nwp_variables=get_nwp_channels(provider="ecmwf", nwp_config=common_all_config),
+                regrid_data=not use_day_ahead_model,
             )
             ecmwf_downloader.run()
 
@@ -253,15 +253,6 @@
             cloudcasting_downloader.run()
 
             data_downloaders.append(cloudcasting_downloader)
-=======
-    ecmwf_variables = get_nwp_channels(provider="ecmwf", nwp_config=common_all_config)
-    ecmwf_downloader = ECMWFDownloader(
-        source_path=ecmwf_source_path,
-        nwp_variables=ecmwf_variables,
-        regrid_data=not use_day_ahead_model,
-    )
-    ecmwf_downloader.run()
->>>>>>> ef6b8340
 
     # ---------------------------------------------------------------------------
     # 2. Set up models

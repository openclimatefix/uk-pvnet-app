--- conflicted
+++ resolved
@@ -1,14 +1,3 @@
-<<<<<<< HEAD
-=======
-"""Constants for the pvnet app."""
-from importlib.metadata import PackageNotFoundError, version
-
-try:
-    __version__ = version("pvnet-app")
-except PackageNotFoundError:
-    __version__ = "v?"
-
->>>>>>> 5f0f627d
 sat_path = "sat.zarr"
 nwp_ukv_path = "nwp_ukv.zarr"
 nwp_ecmwf_path = "nwp_ecmwf.zarr"
